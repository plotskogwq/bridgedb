# -*- coding: utf-8 -*-

"""
This module is responsible for everything concerning file bucket bridge 
distribution. File bucket bridge distribution means that unallocated bridges 
are allocated to a certain pseudo-distributor and later written to a file.

For example, the following is a dict of pseudo-distributors (also called 
'bucket identifiers') with numbers of bridges assigned to them:

        FILE_BUCKETS = { "name1": 10, "name2": 15, "foobar": 3 }

This configuration for buckets would result in 3 files being created for bridge
distribution: name1-2010-07-17.brdgs, name2-2010-07-17.brdgs and 
foobar-2010-07-17.brdgs. The first file would contain 10 bridges from BridgeDB's
'unallocated' pool. The second file would contain 15 bridges from the same pool
and the third one similarly 3 bridges. These files can then be handed out to 
trusted parties via mail or fed to other distribution mechanisms such as 
twitter.

Note that in BridgeDB slang, the _distributor_ would still be 'unallocated',
even though in the database, there would now by 'name1', 'name2' or 'foobar'
instead of 'unallocated'. This is why they are called pseudo-distributors.
"""

import logging
import time
import bridgedb.Storage
import bridgedb.Bridges 
import binascii
import sqlite3
from gettext import gettext as _
toHex = binascii.b2a_hex


# What should pseudo distributors be prefixed with in the database so we can
# distinguish them from real distributors?
PSEUDO_DISTRI_PREFIX = "pseudo_"

<<<<<<< HEAD
class BucketData(object):
    """Configures a bridge bucket with the number of bridges which should be
    allocated, the name of the bucket, and other similar data.

    :param str name: The name of this bucket (from the config file). This will
        be prefixed by the :data:`PSEUDO_DISTRIBUTOR_PREFIX`.
    :type needed: str or int
    :param needed: The number of bridges needed for this bucket (also from the
        config file).
    :param int allocated: Number of bridges already allocated for this bucket.
=======
# Set to rediculously high number
BUCKET_MAX_BRIDGES = 1000000

class BucketData:
    """A file bucket value class.
       name      - Name of the bucket (From config), prefixed by pseudo
                   distributor prefix
       needed    - Needed number of bridges for that bucket (From config)
       allocated - Number of already allocated bridges for that bucket
>>>>>>> b4798a02
    """
    def __init__(self, name, needed):
        self.name = name
        if needed == "*":
<<<<<<< HEAD
            # Set to ridiculously high number
            needed = 1000000
=======
            needed = BUCKET_MAX_BRIDGES
>>>>>>> b4798a02
        self.needed = int(needed)
        self.allocated = 0

class BucketManager(object):
    """BucketManager reads a number of file bucket identifiers from the config.

    They're expected to be in the following format::

        FILE_BUCKETS = { "name1": 10, "name2": 15, "foobar": 3 }

    This syntax means that certain buckets ("name1", "name2" and so on) are
    given a number of bridges (10, 15 and so on). Names can be anything.  The
    name will later be the prefix of the file that is written with the
    assigned number of bridges in it. Instead of a number, a wildcard item
    ("*") is allowed, too. This means that the corresponsing bucket file will
    get the maximum number of possible bridges (as many as are left in the
    unallocated bucket).

    The files will be written in ip:port format, one bridge per line.

    The way this works internally is as follows:

    First of all, the assignBridgesToBuckets() routine runs through the
    database of bridges and looks up the 'distributor' field of each
    bridge. Unallocated bridges are sent to a pool for later assignement.
    Already allocated bridges for file bucket distribution are sorted and
    checked.  They're checked for whether their bucket identifier still exists
    in the current config and also whether the number of assigned bridges is
    still valid. If either the bucket identifier is not existing anymore or
    too many bridges are currently assigned to it, bridges will go to the
    unassigned pool.

    In the second step, after bridges are sorted and the unassigned pool is
    ready, the assignBridgesToBuckets() routine assigns one bridge from the
    unassigned pool to a known bucket identifier at a time until it either
    runs out of bridges in the unallocated pool or the number of needed
    bridges for that bucket is reached.

    When all bridges are assigned in this way, they can then be dumped into
    files by calling the dumpBridges() routine.

    :type cfg: :class:`bridgedb.persistent.Conf`
    :ivar cfg: The central configuration instance.
    :ivar list bucketList: A list of BucketData instances, holding all
        configured (and thus requested) buckets with their respective numbers.
    :ivar list unallocatedList: Holds all bridges from the 'unallocated' pool.
    :ivar bool unallocated_available: Is at least one unallocated bridge
        available?
    :ivar str distributor_prefix: The 'distributor' field in the database will
        hold the name of our pseudo-distributor, prefixed by this string. By
        default, this uses :data:`PSEUDO_DISTRIBUTOR_PREFIX`.
    :ivar db: The bridge database instance.
    """

    def __init__(self, cfg):
        """Create a ``BucketManager``.

        :type cfg: :class:`bridgedb.persistent.Conf`
        :param cfg: The central configuration instance.
        """
        self.cfg = cfg
        self.bucketList = []
        self.unallocatedList = []
        self.unallocated_available = False
        self.distributor_prefix = PSEUDO_DISTRI_PREFIX

    def addToUnallocatedList(self, hex_key):
        """Add a bridge by **hex_key** into the unallocated pool."""
        with bridgedb.Storage.getDB() as db:
            try:
                db.updateDistributorForHexKey("unallocated", hex_key)
            except:
                db.rollback()
                raise
            else:
                db.commit()
        self.unallocatedList.append(hex_key)
        self.unallocated_available = True

    def getBucketByIdent(self, bucketIdent):
        """If we know this bucket identifier, then return the corresponding
        :class:`BucketData` object.
        """
        for d in self.bucketList:
            if d.name == bucketIdent:
                return d
        return None

    def assignUnallocatedBridge(self, bucket):
        """Assign an unallocated bridge to a certain **bucket**."""
        hex_key = self.unallocatedList.pop()
        # Mark pseudo-allocators in the database as such
        allocator_name = bucket.name
        #print "KEY: %d NAME: %s" % (hex_key, allocator_name)
        logging.debug("Moving %s to %s" % (hex_key, allocator_name))
        with bridgedb.Storage.getDB() as db:
            try:
                db.updateDistributorForHexKey(allocator_name, hex_key)
            except:
                db.rollback()
                logging.warn("Failed to move %s to new distributor (%s)"
                             % (hex_key, allocator_name))

                # Ok, this seems useless, but for consistancy's sake, we'll
                # re-assign the bridge from this missed db update attempt to the
                # unallocated list. Remember? We pop()'d it before.
                self.addToUnallocatedList(hex_key)
                raise
            else:
                db.commit()
        bucket.allocated += 1
        if len(self.unallocatedList) < 1:
            self.unallocated_available = False
        return True

    def assignBridgesToBuckets(self):
        """Read file bucket identifiers from the configuration, sort them, and
        write necessary changes to the database.
        """
        logging.debug("Assigning bridges to buckets for pseudo-distributors")
        # Build distributor list
        for k, v in self.cfg.FILE_BUCKETS.items():
            prefixed_key = self.distributor_prefix + k
            d = BucketData(prefixed_key, v)
            self.bucketList.append(d)

        # Loop through all bridges and sort out distributors
        with bridgedb.Storage.getDB() as db:
            allBridges = db.getAllBridges()
        for bridge in allBridges:
            if bridge.distributor == "unallocated":
                self.addToUnallocatedList(bridge.hex_key)
                continue

            # Filter non-pseudo distributors (like 'https' and 'email') early,
            # too
            if not bridge.distributor.startswith(self.distributor_prefix):
                continue

            # Return the bucket in case we know it already
            d = self.getBucketByIdent(bridge.distributor)
            if d is not None:
                # Does this distributor need another bridge? If not, re-inject
                # it into the 'unallocated' pool for for later assignment
                if d.allocated < d.needed:
                    d.allocated += 1
                else:
                    # Bucket has enough members already, free this one
                    self.addToUnallocatedList(bridge.hex_key)
            # We don't know it. Maybe an old entry. Free it.
            else:
                self.addToUnallocatedList(bridge.hex_key)

        # Loop through bucketList while we have and need unallocated
        # bridges, assign one bridge at a time
        while self.unallocated_available and len(self.bucketList) > 0:
            logging.debug("We have %d unallocated bridges and %d buckets to " \
                          "fill. Let's do it."
                          % (len(self.unallocatedList), len(self.bucketList)))
            for d in self.bucketList:
                if d.allocated < d.needed:
                    try:
                        if not self.assignUnallocatedBridge(d):
                            break
                    except sqlite3.DatabaseError as e:
                        dist = d.name.replace(self.distributor_prefix, "")
                        logging.warn("Couldn't assign unallocated bridge to " \
                                     "%s: %s" % (dist, e))
                else:
                    # When we have enough bridges, remove bucket identifier 
                    # from list
                    self.bucketList.remove(d)

    def dumpBridgesToFile(self, filename, bridges):
        """Dump a list of given **bridges** into **filename**."""
        logging.debug("Dumping bridge assignments to file: %r" % filename)
        # get the bridge histories and sort by Time On Same Address
        bridgeHistories = []
        with bridgedb.Storage.getDB() as db:
            for b in bridges:
                if self.cfg.COLLECT_TIMESTAMPS:
                    bh = db.getBridgeHistory(b.hex_key)
                    if bh: bridgeHistories.append(bh)
                    bridgeHistories.sort(lambda x,y: cmp(x.weightedFractionalUptime,
                                     y.weightedFractionalUptime))

            # for a bridge, get the list of countries it might not work in
            blocklist = dict()
            if getattr(self.cfg, "COUNTRY_BLOCK_FILE", None) is not None:
                f = open(self.cfg.COUNTRY_BLOCK_FILE, 'r')
                for ID,address,portlist,countries in bridgedb.Bridges.parseCountryBlockFile(f):
                    blocklist[toHex(ID)] = countries
                f.close()

            try:
                f = open(filename, 'w')
                if self.cfg.COLLECT_TIMESTAMPS:
                    for bh in bridgeHistories:
                        days = bh.tosa / long(60*60*24)
                        line = "%s:%s\t(%d days at this address)" %  \
                               (bh.ip, bh.port, days)
                        if str(bh.fingerprint) in blocklist.keys():
                            line = line + "\t(Might be blocked): (%s)" % \
                                   ",".join(blocklist[bh.fingerprint])
                        f.write(line + '\n')
                else:
                    for bridge in bridges:
                        line = "%s:%d %s" \
                               % (bridge.address, bridge.or_port, bridge.hex_key)
                        f.write(line + '\n')
                f.close()
            except IOError:
                print "I/O error: %s" % filename

    def dumpBridges(self):
        """Dump all known file distributors to files, sorted by distributor."""
        logging.info("Dumping all distributors to file.")
        with bridgedb.Storage.getDB() as db:
            allBridges = db.getAllBridges()
        bridgeDict = {}
        # Sort returned bridges by distributor
        for bridge in allBridges:
            dist = str(bridge.distributor)
            if dist in bridgeDict.keys():
                bridgeDict[dist].append(bridge)
            else:
                bridgeDict[dist] = [bridge]

        # Now dump to file(s)
        for k in bridgeDict.keys():
            dist = k
            if (dist.startswith(self.distributor_prefix)):
                # Subtract the pseudo distributor prefix
                dist = dist.replace(self.distributor_prefix, "")
            # Be safe. Replace all '/' in distributor names
            dist = dist.replace("/", "_")
            filename = dist + "-" + time.strftime("%Y-%m-%d") + ".brdgs"
            self.dumpBridgesToFile(filename, bridgeDict[k])<|MERGE_RESOLUTION|>--- conflicted
+++ resolved
@@ -37,7 +37,10 @@
 # distinguish them from real distributors?
 PSEUDO_DISTRI_PREFIX = "pseudo_"
 
-<<<<<<< HEAD
+# Set to rediculously high number
+BUCKET_MAX_BRIDGES = 1000000
+
+
 class BucketData(object):
     """Configures a bridge bucket with the number of bridges which should be
     allocated, the name of the bucket, and other similar data.
@@ -48,27 +51,11 @@
     :param needed: The number of bridges needed for this bucket (also from the
         config file).
     :param int allocated: Number of bridges already allocated for this bucket.
-=======
-# Set to rediculously high number
-BUCKET_MAX_BRIDGES = 1000000
-
-class BucketData:
-    """A file bucket value class.
-       name      - Name of the bucket (From config), prefixed by pseudo
-                   distributor prefix
-       needed    - Needed number of bridges for that bucket (From config)
-       allocated - Number of already allocated bridges for that bucket
->>>>>>> b4798a02
     """
     def __init__(self, name, needed):
         self.name = name
         if needed == "*":
-<<<<<<< HEAD
-            # Set to ridiculously high number
-            needed = 1000000
-=======
             needed = BUCKET_MAX_BRIDGES
->>>>>>> b4798a02
         self.needed = int(needed)
         self.allocated = 0
 
